--- conflicted
+++ resolved
@@ -1,10 +1,4 @@
-<<<<<<< HEAD
-from typing import Optional
 import ssl
-=======
-from __future__ import annotations
-
->>>>>>> c3d777f2
 import aiohttp
 
 from consul import Timeout, base
